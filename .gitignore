# ---- Misc ----

local
*.zip
runs
video*
annotations
# Yolo models
*.mp4
yolo*
<<<<<<< HEAD

data/dataset
data/final-test
data/francois
data/images
data/predict
data/track*
data/*.yaml
data/*.pt
data/field_hockey/videos
data/field_hockey/frames

# ---- macOS ----
# General
.DS_Store
.AppleDouble
.LSOverride

# Icon must end with two \r
Icon


# Thumbnails
._*

=======
*.json      
>>>>>>> af32904a
# Files that might appear in the root of a volume
.DocumentRevisions-V100
.fseventsd
.Spotlight-V100
.TemporaryItems
.Trashes
.VolumeIcon.icns
.com.apple.timemachine.donotpresent

# Directories potentially created on remote AFP share
.AppleDB
.AppleDesktop
Network Trash Folder
Temporary Items
.apdisk

# ---- Python ----
# Byte-compiled / optimized / DLL files
__pycache__/
*.py[cod]
*$py.class

# C extensions
*.so

# Distribution / packaging
.Python
build/
develop-eggs/
dist/
downloads/
eggs/
.eggs/
lib/
lib64/
parts/
sdist/
var/
wheels/
share/python-wheels/
*.egg-info/
.installed.cfg
*.egg
MANIFEST

# PyInstaller
#  Usually these files are written by a python script from a template
#  before PyInstaller builds the exe, so as to inject date/other infos into it.
*.manifest
*.spec

# Installer logs
pip-log.txt
pip-delete-this-directory.txt

# Unit test / coverage reports
htmlcov/
.tox/
.nox/
.coverage
.coverage.*
.cache
nosetests.xml
coverage.xml
*.cover
*.py,cover
.hypothesis/
.pytest_cache/
cover/

# Translations
*.mo
*.pot

# Django stuff:
*.log
local_settings.py
db.sqlite3
db.sqlite3-journal

# Flask stuff:
instance/
.webassets-cache

# Scrapy stuff:
.scrapy

# Sphinx documentation
docs/_build/

# PyBuilder
.pybuilder/
target/

# Jupyter Notebook
.ipynb_checkpoints

# IPython
profile_default/
ipython_config.py

# pyenv
#   For a library or package, you might want to ignore these files since the code is
#   intended to run in multiple environments; otherwise, check them in:
# .python-version

# pipenv
#   According to pypa/pipenv#598, it is recommended to include Pipfile.lock in version control.
#   However, in case of collaboration, if having platform-specific dependencies or dependencies
#   having no cross-platform support, pipenv may install dependencies that don't work, or not
#   install all needed dependencies.
#Pipfile.lock

# poetry
#   Similar to Pipfile.lock, it is generally recommended to include poetry.lock in version control.
#   This is especially recommended for binary packages to ensure reproducibility, and is more
#   commonly ignored for libraries.
#   https://python-poetry.org/docs/basic-usage/#commit-your-poetrylock-file-to-version-control
#poetry.lock

# pdm
#   Similar to Pipfile.lock, it is generally recommended to include pdm.lock in version control.
#pdm.lock
#   pdm stores project-wide configurations in .pdm.toml, but it is recommended to not include it
#   in version control.
#   https://pdm.fming.dev/#use-with-ide
.pdm.toml

# PEP 582; used by e.g. github.com/David-OConnor/pyflow and github.com/pdm-project/pdm
__pypackages__/

# Celery stuff
celerybeat-schedule
celerybeat.pid

# SageMath parsed files
*.sage.py

# Environments
.env
.venv
env/
venv/
ENV/
env.bak/
venv.bak/

# Spyder project settings
.spyderproject
.spyproject

# Rope project settings
.ropeproject

# mkdocs documentation
/site

# mypy
.mypy_cache/
.dmypy.json
dmypy.json

# Pyre type checker
.pyre/

# pytype static type analyzer
.pytype/

# Cython debug symbols
cython_debug/

# PyCharm
#  JetBrains specific template is maintained in a separate JetBrains.gitignore that can
#  be found at https://github.com/github/gitignore/blob/main/Global/JetBrains.gitignore
#  and can be added to the global gitignore or merged into this file.  For a more nuclear
#  option (not recommended) you can uncomment the following to ignore the entire idea folder.
#.idea/<|MERGE_RESOLUTION|>--- conflicted
+++ resolved
@@ -8,7 +8,6 @@
 # Yolo models
 *.mp4
 yolo*
-<<<<<<< HEAD
 
 data/dataset
 data/final-test
@@ -20,23 +19,7 @@
 data/*.pt
 data/field_hockey/videos
 data/field_hockey/frames
-
-# ---- macOS ----
-# General
-.DS_Store
-.AppleDouble
-.LSOverride
-
-# Icon must end with two \r
-Icon
-
-
-# Thumbnails
-._*
-
-=======
 *.json      
->>>>>>> af32904a
 # Files that might appear in the root of a volume
 .DocumentRevisions-V100
 .fseventsd
